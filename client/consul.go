package client

import (
	"crypto/tls"
	"fmt"
	"log"
	"net/http"
	"net/url"
	"strings"
	"sync"
	"time"

	consul "github.com/hashicorp/consul/api"
	"github.com/hashicorp/go-multierror"
	"github.com/hashicorp/nomad/nomad/structs"
)

const (
	syncInterval = 5 * time.Second
)

type trackedTask struct {
	allocID string
	task    *structs.Task
}

type ConsulService struct {
	client     *consul.Client
	logger     *log.Logger
	shutdownCh chan struct{}

	trackedTasks   map[string]*trackedTask
	serviceStates  map[string]string
	trackedTskLock sync.Mutex
}

<<<<<<< HEAD
// A factory method to create new consul service
func NewConsulService(logger *log.Logger, consulAddr string) (*ConsulService, error) {
=======
func NewConsulService(logger *log.Logger, consulAddr string, token string,
	auth string, enableSSL bool, verifySSL bool) (*ConsulService, error) {
>>>>>>> 140983a2
	var err error
	var c *consul.Client
	cfg := consul.DefaultConfig()
	cfg.Address = consulAddr
	if token != "" {
		cfg.Token = token
	}

	if auth != "" {
		var username, password string
		if strings.Contains(auth, ":") {
			split := strings.SplitN(auth, ":", 2)
			username = split[0]
			password = split[1]
		} else {
			username = auth
		}

		cfg.HttpAuth = &consul.HttpBasicAuth{
			Username: username,
			Password: password,
		}
	}
	if enableSSL {
		cfg.Scheme = "https"
	}
	if enableSSL && !verifySSL {
		cfg.HttpClient.Transport = &http.Transport{
			TLSClientConfig: &tls.Config{
				InsecureSkipVerify: true,
			},
		}

	}
	if c, err = consul.NewClient(cfg); err != nil {
		return nil, err
	}

	consulService := ConsulService{
		client:        c,
		logger:        logger,
		trackedTasks:  make(map[string]*trackedTask),
		serviceStates: make(map[string]string),
		shutdownCh:    make(chan struct{}),
	}

	return &consulService, nil
}

// Starts tracking a task for changes to it's services and tasks
func (c *ConsulService) Register(task *structs.Task, allocID string) error {
	var mErr multierror.Error
	c.trackedTskLock.Lock()
	tt := &trackedTask{allocID: allocID, task: task}
	c.trackedTasks[fmt.Sprintf("%s-%s", allocID, task.Name)] = tt
	c.trackedTskLock.Unlock()
	for _, service := range task.Services {
		c.logger.Printf("[INFO] consul: Registering service %s with Consul.", service.Name)
		if err := c.registerService(service, task, allocID); err != nil {
			mErr.Errors = append(mErr.Errors, err)
		}
	}

	return mErr.ErrorOrNil()
}

// Stops tracking a task for changes to it's services and checks
func (c *ConsulService) Deregister(task *structs.Task, allocID string) error {
	var mErr multierror.Error
	c.trackedTskLock.Lock()
	delete(c.trackedTasks, fmt.Sprintf("%s-%s", allocID, task.Name))
	c.trackedTskLock.Unlock()
	for _, service := range task.Services {
		if service.Id == "" {
			continue
		}
		c.logger.Printf("[INFO] consul: De-Registering service %v with Consul", service.Name)
		if err := c.deregisterService(service.Id); err != nil {
			c.logger.Printf("[DEBUG] consul: Error in de-registering service %v from Consul", service.Name)
			mErr.Errors = append(mErr.Errors, err)
		}
	}
	return mErr.ErrorOrNil()
}

func (c *ConsulService) ShutDown() {
	close(c.shutdownCh)
}

// Performs calls to sync checks and services periodically
func (c *ConsulService) SyncWithConsul() {
	sync := time.After(syncInterval)
	agent := c.client.Agent()

	for {
		select {
		case <-sync:
			c.performSync(agent)
			sync = time.After(syncInterval)
		case <-c.shutdownCh:
			c.logger.Printf("[INFO] Shutting down Consul Client")
			return
		}
	}
}

// Sync checks and services with Consul
func (c *ConsulService) performSync(agent *consul.Agent) (int, int) {
	// Get the list of the services and that Consul knows about
	consulServices, _ := agent.Services()
	consulChecks, _ := agent.Checks()
	delete(consulServices, "consul")

	knownChecks := make(map[string]struct{})
	knownServices := make(map[string]struct{})

	// Add services and checks which Consul doesn't know about
	for _, trackedTask := range c.trackedTasks {
		fmt.Printf("DIPTANU services in Task %v \n", len(trackedTask.task.Services))
		for _, service := range trackedTask.task.Services {
			knownServices[service.Id] = struct{}{}
			if _, ok := consulServices[service.Id]; !ok {
				c.registerService(service, trackedTask.task, trackedTask.allocID)
				continue
			}

			if service.Hash() != c.serviceStates[service.Id] {
				c.registerService(service, trackedTask.task, trackedTask.allocID)
				continue
			}
			for _, check := range service.Checks {
				knownChecks[check.Id] = struct{}{}
				if _, ok := consulChecks[check.Id]; !ok {
					host, port := trackedTask.task.FindHostAndPortFor(service.PortLabel)
					cr := c.makeCheck(service, check, host, port)
					c.registerCheck(cr)
				}
			}
		}
	}

	// Remove services that are not present anymore
	for _, consulService := range consulServices {
		if _, ok := knownServices[consulService.ID]; !ok {
			delete(c.serviceStates, consulService.ID)
			c.deregisterService(consulService.ID)
		}
	}

	// Remove checks that are not present anymore
	for _, consulCheck := range consulChecks {
		if _, ok := knownChecks[consulCheck.CheckID]; !ok {
			c.deregisterCheck(consulCheck.CheckID)
		}
	}

	return len(c.serviceStates), len(knownChecks)
}

// Registers a Service with Consul
func (c *ConsulService) registerService(service *structs.Service, task *structs.Task, allocID string) error {
	var mErr multierror.Error
	service.Id = fmt.Sprintf("%s-%s", allocID, service.Name)
	host, port := task.FindHostAndPortFor(service.PortLabel)
	if host == "" || port == 0 {
		return fmt.Errorf("consul: The port:%s marked for registration of service: %s couldn't be found", service.PortLabel, service.Name)
	}
	c.serviceStates[service.Id] = service.Hash()

	asr := &consul.AgentServiceRegistration{
		ID:      service.Id,
		Name:    service.Name,
		Tags:    service.Tags,
		Port:    port,
		Address: host,
	}

	if err := c.client.Agent().ServiceRegister(asr); err != nil {
		c.logger.Printf("[DEBUG] consul: Error while registering service %v with Consul: %v", service.Name, err)
		mErr.Errors = append(mErr.Errors, err)
	}
	for _, check := range service.Checks {
		cr := c.makeCheck(service, check, host, port)
		if err := c.registerCheck(cr); err != nil {
			c.logger.Printf("[ERROR] consul: Error while registerting check %v with Consul: %v", check.Name, err)
			mErr.Errors = append(mErr.Errors, err)
		}

	}
	return mErr.ErrorOrNil()
}

// Registers a check with Consul
func (c *ConsulService) registerCheck(check *consul.AgentCheckRegistration) error {
	c.logger.Printf("[DEBUG] Registering Check with ID: %v for Service: %v", check.ID, check.ServiceID)
	return c.client.Agent().CheckRegister(check)
}

// Deregisters a check with a specific ID from Consul
func (c *ConsulService) deregisterCheck(checkID string) error {
	c.logger.Printf("[DEBUG] Removing check with ID: %v", checkID)
	return c.client.Agent().CheckDeregister(checkID)
}

// De-Registers a Service with a specific id from Consul
func (c *ConsulService) deregisterService(serviceId string) error {
	delete(c.serviceStates, serviceId)
	if err := c.client.Agent().ServiceDeregister(serviceId); err != nil {
		return err
	}
	return nil
}

// Creates a Consul Check Registration struct
func (c *ConsulService) makeCheck(service *structs.Service, check *structs.ServiceCheck, ip string, port int) *consul.AgentCheckRegistration {
	if check.Name == "" {
		check.Name = fmt.Sprintf("service: %q%s%q check", service.Name)
	}
	check.Id = check.Hash(service.Id)

	cr := &consul.AgentCheckRegistration{
		ID:        check.Id,
		Name:      check.Name,
		ServiceID: service.Id,
	}
	cr.Interval = check.Interval.String()
	cr.Timeout = check.Timeout.String()

	switch check.Type {
	case structs.ServiceCheckHTTP:
		if check.Protocol == "" {
			check.Protocol = "http"
		}
		url := url.URL{
			Scheme: check.Protocol,
			Host:   fmt.Sprintf("%s:%d", ip, port),
			Path:   check.Path,
		}
		cr.HTTP = url.String()
	case structs.ServiceCheckTCP:
		cr.TCP = fmt.Sprintf("%s:%d", ip, port)
	case structs.ServiceCheckScript:
		cr.Script = check.Script // TODO This needs to include the path of the alloc dir and based on driver types
	}
	return cr
}<|MERGE_RESOLUTION|>--- conflicted
+++ resolved
@@ -34,13 +34,9 @@
 	trackedTskLock sync.Mutex
 }
 
-<<<<<<< HEAD
 // A factory method to create new consul service
-func NewConsulService(logger *log.Logger, consulAddr string) (*ConsulService, error) {
-=======
 func NewConsulService(logger *log.Logger, consulAddr string, token string,
 	auth string, enableSSL bool, verifySSL bool) (*ConsulService, error) {
->>>>>>> 140983a2
 	var err error
 	var c *consul.Client
 	cfg := consul.DefaultConfig()
